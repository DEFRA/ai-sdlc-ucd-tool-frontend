import convict from 'convict'
import path from 'node:path'
import { fileURLToPath } from 'node:url'

import convictFormatWithValidator from 'convict-format-with-validator'

const dirname = path.dirname(fileURLToPath(import.meta.url))

const fourHoursMs = 14400000
const oneWeekMs = 604800000

const isProduction = process.env.NODE_ENV === 'production'
const isTest = process.env.NODE_ENV === 'test'
const isDevelopment = process.env.NODE_ENV === 'development'

convict.addFormats(convictFormatWithValidator)

export const config = convict({
  env: {
    doc: 'Application environment',
    format: ['development', 'test', 'production'],
    default: 'development',
    env: 'NODE_ENV'
  },
  serviceVersion: {
    doc: 'The service version, this variable is injected into your docker container in CDP environments',
    format: String,
    nullable: true,
    default: null,
    env: 'SERVICE_VERSION'
  },
  host: {
    doc: 'The IP address to bind',
    format: 'ipaddress',
    default: '0.0.0.0',
    env: 'HOST'
  },
  port: {
    doc: 'The port to bind.',
    format: 'port',
    default: 3000,
    env: 'PORT'
  },
  staticCacheTimeout: {
    doc: 'Static cache timeout in milliseconds',
    format: Number,
    default: oneWeekMs,
    env: 'STATIC_CACHE_TIMEOUT'
  },
  serviceName: {
    doc: 'Applications Service Name',
    format: String,
    default: 'ai-sdlc-ucd-tool-frontend'
  },
  root: {
    doc: 'Project root',
    format: String,
    default: path.resolve(dirname, '../..')
  },
  assetPath: {
    doc: 'Asset path',
    format: String,
    default: '/public',
    env: 'ASSET_PATH'
  },
  isProduction: {
    doc: 'If this application running in the production environment',
    format: Boolean,
    default: isProduction
  },
  isDevelopment: {
    doc: 'If this application running in the development environment',
    format: Boolean,
    default: isDevelopment
  },
  isTest: {
    doc: 'If this application running in the test environment',
    format: Boolean,
    default: isTest
  },
  log: {
    enabled: {
      doc: 'Is logging enabled',
      format: Boolean,
      default: process.env.NODE_ENV !== 'test',
      env: 'LOG_ENABLED'
    },
    level: {
      doc: 'Logging level',
      format: ['fatal', 'error', 'warn', 'info', 'debug', 'trace', 'silent'],
      default: 'info',
      env: 'LOG_LEVEL'
    },
    format: {
      doc: 'Format to output logs in.',
      format: ['ecs', 'pino-pretty'],
      default: isProduction ? 'ecs' : 'pino-pretty',
      env: 'LOG_FORMAT'
    },
    redact: {
      doc: 'Log paths to redact',
      format: Array,
      default: isProduction
        ? ['req.headers.authorization', 'req.headers.cookie', 'res.headers']
        : []
    }
  },
  httpProxy: {
    doc: 'HTTP Proxy',
    format: String,
    nullable: true,
    default: null,
    env: 'HTTP_PROXY'
  },
  isSecureContextEnabled: {
    doc: 'Enable Secure Context',
    format: Boolean,
    default: isProduction,
    env: 'ENABLE_SECURE_CONTEXT'
  },
  isMetricsEnabled: {
    doc: 'Enable metrics reporting',
    format: Boolean,
    default: isProduction,
    env: 'ENABLE_METRICS'
  },
  session: {
    cache: {
      engine: {
        doc: 'backend cache is written to',
        format: ['redis', 'memory'],
        default: isProduction ? 'redis' : 'memory',
        env: 'SESSION_CACHE_ENGINE'
      },
      name: {
        doc: 'server side session cache name',
        format: String,
        default: 'session',
        env: 'SESSION_CACHE_NAME'
      },
      ttl: {
        doc: 'server side session cache ttl',
        format: Number,
        default: fourHoursMs,
        env: 'SESSION_CACHE_TTL'
      }
    },
    cookie: {
      ttl: {
        doc: 'Session cookie ttl',
        format: Number,
        default: fourHoursMs,
        env: 'SESSION_COOKIE_TTL'
      },
      password: {
        doc: 'session cookie password',
        format: String,
        default: 'the-password-must-be-at-least-32-characters-long',
        env: 'SESSION_COOKIE_PASSWORD',
        sensitive: true
      },
      secure: {
        doc: 'set secure flag on cookie',
        format: Boolean,
        default: isProduction,
        env: 'SESSION_COOKIE_SECURE'
      }
    }
  },
  redis: {
    host: {
      doc: 'Redis cache host',
      format: String,
      default: '127.0.0.1',
      env: 'REDIS_HOST'
    },
    username: {
      doc: 'Redis cache username',
      format: String,
      default: '',
      env: 'REDIS_USERNAME'
    },
    password: {
      doc: 'Redis cache password',
      format: '*',
      default: '',
      sensitive: true,
      env: 'REDIS_PASSWORD'
    },
    keyPrefix: {
      doc: 'Redis cache key prefix name used to isolate the cached results across multiple clients',
      format: String,
      default: 'ai-sdlc-ucd-tool-frontend:',
      env: 'REDIS_KEY_PREFIX'
    },
    useSingleInstanceCache: {
      doc: 'Connect to a single instance of redis instead of a cluster.',
      format: Boolean,
      default: !isProduction,
      env: 'USE_SINGLE_INSTANCE_CACHE'
    },
    useTLS: {
      doc: 'Connect to redis using TLS',
      format: Boolean,
      default: isProduction,
      env: 'REDIS_TLS'
    }
  },
  nunjucks: {
    watch: {
      doc: 'Reload templates when they are changed.',
      format: Boolean,
      default: isDevelopment
    },
    noCache: {
      doc: 'Use a cache and recompile templates each time',
      format: Boolean,
      default: isDevelopment
    }
  },
  tracing: {
    header: {
      doc: 'Which header to track',
      format: String,
      default: 'x-cdp-request-id',
      env: 'TRACING_HEADER'
    }
  },
  auth: {
    sharedPassword: {
      doc: 'Shared password for authentication',
      format: String,
      default: null,
      env: 'SHARED_PASSWORD',
      sensitive: true
    },
    jwtSecret: {
      doc: 'Secret key for signing JWT tokens',
      format: String,
<<<<<<< HEAD
      default: 'jwt-secret-must-be-at-least-32-characters-long',
      env: 'JWT_SECRET',
      sensitive: true
=======
      default: null,
      env: 'JWT_SECRET',
      sensitive: true
    },
    session: {
      ttl: {
        doc: 'Session timeout in seconds',
        format: Number,
        default: null,
        env: 'SESSION_TTL'
      }
>>>>>>> 20d8376f
    }
  }
})

// Load environment-specific configuration
config.loadFile(path.resolve(dirname, config.get('env') + '.json'))

config.validate({ allowed: 'strict' })<|MERGE_RESOLUTION|>--- conflicted
+++ resolved
@@ -234,18 +234,6 @@
       env: 'SHARED_PASSWORD',
       sensitive: true
     },
-    jwtSecret: {
-      doc: 'Secret key for signing JWT tokens',
-      format: String,
-<<<<<<< HEAD
-      default: 'jwt-secret-must-be-at-least-32-characters-long',
-      env: 'JWT_SECRET',
-      sensitive: true
-=======
-      default: null,
-      env: 'JWT_SECRET',
-      sensitive: true
-    },
     session: {
       ttl: {
         doc: 'Session timeout in seconds',
@@ -253,7 +241,13 @@
         default: null,
         env: 'SESSION_TTL'
       }
->>>>>>> 20d8376f
+    },
+    jwtSecret: {
+      doc: 'Secret key for signing JWT tokens',
+      format: String,
+      default: 'jwt-secret-must-be-at-least-32-characters-long',
+      env: 'JWT_SECRET',
+      sensitive: true
     }
   }
 })
